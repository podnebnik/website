--- conflicted
+++ resolved
@@ -1,11 +1,7 @@
 {
     "_meta": {
         "hash": {
-<<<<<<< HEAD
-            "sha256": "e22d16b0b467313114fcaff47bac6e973c99b15de98af6f9427cb48e97f0a228"
-=======
-            "sha256": "875f9116d9f1a6a86fd19ebc0a36f8fe9706f6b35d4415e64ab092c4f1f6ac90"
->>>>>>> f88d8f42
+            "sha256": "7db7996ce63e589ea1f33abdb663b63dd74a6e168b0754c495b5417af03b2df0"
         },
         "pipfile-spec": 6,
         "requires": {
@@ -32,10 +28,17 @@
             "hashes": [
                 "sha256:4ef1ab46b484e3c706329cedeff284a5d40824200638503f5768edb6de7d58e9",
                 "sha256:ffc141aa908e6f175673e7b1b3b7af4fdb0ecb738fc5c8b88f69f055c2415214"
-<<<<<<< HEAD
             ],
             "markers": "python_version >= '3.6'",
             "version": "==3.4.1"
+        },
+        "attrs": {
+            "hashes": [
+                "sha256:149e90d6d8ac20db7a955ad60cf0e6881a3f20d37096140088356da6c716b0b1",
+                "sha256:ef6aaac3ca6cd92904cdd0d83f629a15f18053ec84e6432106f7a4d04ae4f5fb"
+            ],
+            "markers": "python_version >= '2.7' and python_version not in '3.0, 3.1, 3.2, 3.3, 3.4'",
+            "version": "==21.2.0"
         },
         "beautifulsoup4": {
             "hashes": [
@@ -59,33 +62,6 @@
             ],
             "markers": "python_version >= '2.7' and python_version not in '3.0, 3.1, 3.2, 3.3, 3.4'",
             "version": "==4.0.0"
-=======
-            ],
-            "markers": "python_version >= '3.6'",
-            "version": "==3.4.1"
-        },
-        "attrs": {
-            "hashes": [
-                "sha256:149e90d6d8ac20db7a955ad60cf0e6881a3f20d37096140088356da6c716b0b1",
-                "sha256:ef6aaac3ca6cd92904cdd0d83f629a15f18053ec84e6432106f7a4d04ae4f5fb"
-            ],
-            "markers": "python_version >= '2.7' and python_version not in '3.0, 3.1, 3.2, 3.3, 3.4'",
-            "version": "==21.2.0"
-        },
-        "certifi": {
-            "hashes": [
-                "sha256:2bbf76fd432960138b3ef6dda3dde0544f27cbf8546c458e60baf371917ba9ee",
-                "sha256:50b1e4f8446b06f41be7dd6338db18e0990601dce795c2b1686458aa7e8fa7d8"
-            ],
-            "version": "==2021.5.30"
-        },
-        "chardet": {
-            "hashes": [
-                "sha256:0d6f53a15db4120f2b08c94f11e7d93d2c911ee118b6b30a04ec3ee8310179fa",
-                "sha256:f864054d66fd9118f2e67044ac8981a54775ec5b67aed0441892edb553d21da5"
-            ],
-            "markers": "python_version >= '2.7' and python_version not in '3.0, 3.1, 3.2, 3.3, 3.4'",
-            "version": "==4.0.0"
         },
         "click": {
             "hashes": [
@@ -109,7 +85,6 @@
             ],
             "markers": "python_version >= '3.5'",
             "version": "==5.0.9"
->>>>>>> f88d8f42
         },
         "django": {
             "hashes": [
@@ -119,7 +94,6 @@
             "index": "pypi",
             "version": "==3.2.5"
         },
-<<<<<<< HEAD
         "django-filter": {
             "hashes": [
                 "sha256:84e9d5bb93f237e451db814ed422a3a625751cbc9968b484ecc74964a8696b06",
@@ -175,6 +149,14 @@
             "markers": "python_version >= '3.6'",
             "version": "==1.1.0"
         },
+        "frictionless": {
+            "hashes": [
+                "sha256:cb88888af94fd2c8e26077cbbd141719c8fe7d1762e72ea3d86703075ea185e9",
+                "sha256:d40a1a2f626911cca10fc8c4440ba668432b38200026a252aed517c9b3a986cb"
+            ],
+            "index": "pypi",
+            "version": "==4.12.4"
+        },
         "html5lib": {
             "hashes": [
                 "sha256:0d78f8fde1c230e99fe37986a60526d7049ed4bf8a9fadbad5f00e22e58e041d",
@@ -191,45 +173,25 @@
             "markers": "python_version >= '2.7' and python_version not in '3.0, 3.1, 3.2, 3.3'",
             "version": "==2.10"
         },
+        "isodate": {
+            "hashes": [
+                "sha256:2e364a3d5759479cdb2d37cce6b9376ea504db2ff90252a2e5b7cc89cc9ff2d8",
+                "sha256:aa4d33c06640f5352aca96e4b81afd8ab3b47337cc12089822d6f322ac772c81"
+            ],
+            "version": "==0.6.0"
+        },
+        "jsonschema": {
+            "hashes": [
+                "sha256:4e5b3cf8216f577bee9ce139cbe72eca3ea4f292ec60928ff24758ce626cd163",
+                "sha256:c8a85b28d377cc7737e46e2d9f2b4f44ee3c0e1deac6bf46ddefc7187d30797a"
+            ],
+            "version": "==3.2.0"
+        },
         "l18n": {
             "hashes": [
                 "sha256:ea7a65b2f0935b14601a3295f2c5e5e8b54126dd1e6a7fef4e44d2b8dd5b695a"
             ],
             "version": "==2020.6.1"
-        },
-        "numpy": {
-            "hashes": [
-                "sha256:1a784e8ff7ea2a32e393cc53eb0003eca1597c7ca628227e34ce34eb11645a0e",
-                "sha256:2ba579dde0563f47021dcd652253103d6fd66165b18011dce1a0609215b2791e",
-                "sha256:3537b967b350ad17633b35c2f4b1a1bbd258c018910b518c30b48c8e41272717",
-                "sha256:3c40e6b860220ed862e8097b8f81c9af6d7405b723f4a7af24a267b46f90e461",
-                "sha256:598fe100b2948465cf3ed64b1a326424b5e4be2670552066e17dfaa67246011d",
-                "sha256:620732f42259eb2c4642761bd324462a01cdd13dd111740ce3d344992dd8492f",
-                "sha256:709884863def34d72b183d074d8ba5cfe042bc3ff8898f1ffad0209161caaa99",
-                "sha256:75579acbadbf74e3afd1153da6177f846212ea2a0cc77de53523ae02c9256513",
-                "sha256:7c55407f739f0bfcec67d0df49103f9333edc870061358ac8a8c9e37ea02fcd2",
-                "sha256:a1f2fb2da242568af0271455b89aee0f71e4e032086ee2b4c5098945d0e11cf6",
-                "sha256:a290989cd671cd0605e9c91a70e6df660f73ae87484218e8285c6522d29f6e38",
-                "sha256:ac4fd578322842dbda8d968e3962e9f22e862b6ec6e3378e7415625915e2da4d",
-                "sha256:ad09f55cc95ed8d80d8ab2052f78cc21cb231764de73e229140d81ff49d8145e",
-                "sha256:b9205711e5440954f861ceeea8f1b415d7dd15214add2e878b4d1cf2bcb1a914",
-                "sha256:bba474a87496d96e61461f7306fba2ebba127bed7836212c360f144d1e72ac54",
-                "sha256:bebab3eaf0641bba26039fb0b2c5bf9b99407924b53b1ea86e03c32c64ef5aef",
-                "sha256:cc367c86eb87e5b7c9592935620f22d13b090c609f1b27e49600cd033b529f54",
-                "sha256:ccc6c650f8700ce1e3a77668bb7c43e45c20ac06ae00d22bdf6760b38958c883",
-                "sha256:cf680682ad0a3bef56dae200dbcbac2d57294a73e5b0f9864955e7dd7c2c2491",
-                "sha256:d2910d0a075caed95de1a605df00ee03b599de5419d0b95d55342e9a33ad1fb3",
-                "sha256:d5caa946a9f55511e76446e170bdad1d12d6b54e17a2afe7b189112ed4412bb8",
-                "sha256:d89b0dc7f005090e32bb4f9bf796e1dcca6b52243caf1803fdd2b748d8561f63",
-                "sha256:d95d16204cd51ff1a1c8d5f9958ce90ae190be81d348b514f9be39f878b8044a",
-                "sha256:e4d5a86a5257843a18fb1220c5f1c199532bc5d24e849ed4b0289fb59fbd4d8f",
-                "sha256:e58ddb53a7b4959932f5582ac455ff90dcb05fac3f8dcc8079498d43afbbde6c",
-                "sha256:e80fe25cba41c124d04c662f33f6364909b985f2eb5998aaa5ae4b9587242cce",
-                "sha256:eda2829af498946c59d8585a9fd74da3f810866e05f8df03a86f70079c7531dd",
-                "sha256:fd0a359c1c17f00cb37de2969984a74320970e0ceef4808c32e00773b06649d9"
-            ],
-            "markers": "python_version >= '3.7'",
-            "version": "==1.21.0"
         },
         "openpyxl": {
             "hashes": [
@@ -238,67 +200,12 @@
             ],
             "version": "==3.0.7"
         },
-        "pandas": {
-            "hashes": [
-                "sha256:0c34b89215f984a9e4956446e0a29330d720085efa08ea72022387ee37d8b373",
-                "sha256:0dbd125b0e44e5068163cbc9080a00db1756a5e36309329ae14fd259747f2300",
-                "sha256:1102d719038e134e648e7920672188a00375f3908f0383fd3b202fbb9d2c3a95",
-                "sha256:14abb8ea73fce8aebbb1fb44bec809163f1c55241bcc1db91c2c780e97265033",
-                "sha256:25fc8ef6c6beb51c9224284a1ad89dfb591832f23ceff78845f182de35c52356",
-                "sha256:38e7486410de23069392bdf1dc7297ae75d2d67531750753f3149c871cd1c6e3",
-                "sha256:4bfbf62b00460f78a8bc4407112965c5ab44324f34551e8e1f4cac271a07706c",
-                "sha256:78de96c1174bcfdbe8dece9c38c2d7994e407fd8bb62146bb46c61294bcc06ef",
-                "sha256:7b09293c7119ab22ab3f7f086f813ac2acbfa3bcaaaeb650f4cddfb5b9fa9be4",
-                "sha256:821d92466fcd2826656374a9b6fe4f2ec2ba5e370cce71d5a990577929d948df",
-                "sha256:9244fb0904512b074d8c6362fb13aac1da6c4db94372760ddb2565c620240264",
-                "sha256:94ca6ea3f46f44a979a38a4d5a70a88cee734f7248d7aeeed202e6b3ba485af1",
-                "sha256:a67227e17236442c6bc31c02cb713b5277b26eee204eac14b5aecba52492e3a3",
-                "sha256:c862cd72353921c102166784fc4db749f1c3b691dd017fc36d9df2c67a9afe4e",
-                "sha256:d9e6edddeac9a8e473391d2d2067bb3c9dc7ad79fd137af26a39ee425c2b4c78",
-                "sha256:e36515163829e0e95a6af10820f178dd8768102482c01872bff8ae592e508e58",
-                "sha256:f20e4b8a7909f5a0c0a9e745091e3ea18b45af9f73496a4d498688badbdac7ea",
-                "sha256:fc9215dd1dd836ff26b896654e66b2dfcf4bbb18aa4c1089a79bab527b665a90"
-            ],
-            "index": "pypi",
-            "version": "==1.2.5"
-=======
-        "frictionless": {
-            "hashes": [
-                "sha256:cb88888af94fd2c8e26077cbbd141719c8fe7d1762e72ea3d86703075ea185e9",
-                "sha256:d40a1a2f626911cca10fc8c4440ba668432b38200026a252aed517c9b3a986cb"
-            ],
-            "index": "pypi",
-            "version": "==4.12.4"
-        },
-        "idna": {
-            "hashes": [
-                "sha256:b307872f855b18632ce0c21c5e45be78c0ea7ae4c15c828c20788b26921eb3f6",
-                "sha256:b97d804b1e9b523befed77c48dacec60e6dcb0b5391d57af6a65a312a90648c0"
-            ],
-            "markers": "python_version >= '2.7' and python_version not in '3.0, 3.1, 3.2, 3.3'",
-            "version": "==2.10"
-        },
-        "isodate": {
-            "hashes": [
-                "sha256:2e364a3d5759479cdb2d37cce6b9376ea504db2ff90252a2e5b7cc89cc9ff2d8",
-                "sha256:aa4d33c06640f5352aca96e4b81afd8ab3b47337cc12089822d6f322ac772c81"
-            ],
-            "version": "==0.6.0"
-        },
-        "jsonschema": {
-            "hashes": [
-                "sha256:4e5b3cf8216f577bee9ce139cbe72eca3ea4f292ec60928ff24758ce626cd163",
-                "sha256:c8a85b28d377cc7737e46e2d9f2b4f44ee3c0e1deac6bf46ddefc7187d30797a"
-            ],
-            "version": "==3.2.0"
-        },
         "petl": {
             "hashes": [
                 "sha256:e57d9d50397e35a0aead8c028494474742edb9b320a89472207778241f57b694"
             ],
             "markers": "python_version >= '2.7' and python_version not in '3.0, 3.1, 3.2, 3.3'",
             "version": "==1.7.4"
->>>>>>> f88d8f42
         },
         "pillow": {
             "hashes": [
@@ -374,8 +281,6 @@
             ],
             "index": "pypi",
             "version": "==2.9.1"
-<<<<<<< HEAD
-=======
         },
         "pyrsistent": {
             "hashes": [
@@ -403,14 +308,13 @@
             ],
             "markers": "python_version >= '3.6'",
             "version": "==0.18.0"
->>>>>>> f88d8f42
         },
         "python-dateutil": {
             "hashes": [
                 "sha256:73ebfe9dbf22e832286dafa60473e4cd239f8592f699aa5adaf10050e6e1823c",
                 "sha256:75bb3f31ea686f1197762692a9ee6a7550b59fc6ca3a1f4b5d7e32fb98e2da2a"
             ],
-            "markers": "python_version >= '2.7' and python_version not in '3.0, 3.1, 3.2, 3.3'",
+            "markers": "python_version >= '2.7' and python_version not in '3.0, 3.1, 3.2'",
             "version": "==2.8.1"
         },
         "python-slugify": {
@@ -428,8 +332,6 @@
             ],
             "version": "==2021.1"
         },
-<<<<<<< HEAD
-=======
         "pyyaml": {
             "hashes": [
                 "sha256:08682f6b72c722394747bddaf0aa62277e02557c0fd1c42cb853016a38f8dedf",
@@ -465,7 +367,6 @@
             "markers": "python_version >= '2.7' and python_version not in '3.0, 3.1, 3.2, 3.3, 3.4, 3.5'",
             "version": "==5.4.1"
         },
->>>>>>> f88d8f42
         "requests": {
             "hashes": [
                 "sha256:27973dd4a904a4f13b263a19c866c13b92a39ed1c964655f025f3f8d3d75b804",
@@ -474,8 +375,6 @@
             "markers": "python_version >= '2.7' and python_version not in '3.0, 3.1, 3.2, 3.3, 3.4'",
             "version": "==2.25.1"
         },
-<<<<<<< HEAD
-=======
         "rfc3986": {
             "hashes": [
                 "sha256:270aaf10d87d0d4e095063c65bf3ddbc6ee3d0b226328ce21e036f946e421835",
@@ -496,15 +395,13 @@
             ],
             "version": "==0.9.10"
         },
->>>>>>> f88d8f42
         "six": {
             "hashes": [
                 "sha256:1e61c37477a1626458e36f7b1d82aa5c9b094fa4802892072e49de9c60c4c926",
                 "sha256:8abb2f1d86890a2dfb989f9a77cfcfd3e47c2a354b01111771326f8aa26e0254"
             ],
-            "markers": "python_version >= '2.7' and python_version not in '3.0, 3.1, 3.2, 3.3'",
+            "markers": "python_version >= '2.7' and python_version not in '3.0, 3.1, 3.2'",
             "version": "==1.16.0"
-<<<<<<< HEAD
         },
         "soupsieve": {
             "hashes": [
@@ -513,8 +410,6 @@
             ],
             "markers": "python_version >= '3.0'",
             "version": "==2.2.1"
-=======
->>>>>>> f88d8f42
         },
         "sqlparse": {
             "hashes": [
@@ -524,7 +419,12 @@
             "markers": "python_version >= '3.5'",
             "version": "==0.4.1"
         },
-<<<<<<< HEAD
+        "stringcase": {
+            "hashes": [
+                "sha256:48a06980661908efe8d9d34eab2b6c13aefa2163b3ced26972902e3bdfd87008"
+            ],
+            "version": "==1.2.0"
+        },
         "tablib": {
             "extras": [
                 "xls",
@@ -544,12 +444,6 @@
             ],
             "markers": "python_version >= '3.5'",
             "version": "==0.2"
-=======
-        "stringcase": {
-            "hashes": [
-                "sha256:48a06980661908efe8d9d34eab2b6c13aefa2163b3ced26972902e3bdfd87008"
-            ],
-            "version": "==1.2.0"
         },
         "text-unidecode": {
             "hashes": [
@@ -568,7 +462,6 @@
             ],
             "markers": "python_version >= '3.6'",
             "version": "==0.3.2"
->>>>>>> f88d8f42
         },
         "urllib3": {
             "hashes": [
@@ -578,7 +471,14 @@
             "markers": "python_version >= '2.7' and python_version not in '3.0, 3.1, 3.2, 3.3, 3.4' and python_version < '4'",
             "version": "==1.26.6"
         },
-<<<<<<< HEAD
+        "validators": {
+            "hashes": [
+                "sha256:0143dcca8a386498edaf5780cbd5960da1a4c85e0719f3ee5c9b41249c4fefbd",
+                "sha256:37cd9a9213278538ad09b5b9f9134266e7c226ab1fede1d500e29e0a8fbb9ea6"
+            ],
+            "markers": "python_version >= '3.4'",
+            "version": "==0.18.2"
+        },
         "wagtail": {
             "hashes": [
                 "sha256:9cf12ffc68204734a80698e6165aebba7bdf319aa59aa363f7bcc04480ef5f0e",
@@ -621,15 +521,6 @@
                 "sha256:c59912717a9b28f1a3c2a98fd60741014b06b043936dcecbc113eaaada156c88"
             ],
             "version": "==1.3.0"
-=======
-        "validators": {
-            "hashes": [
-                "sha256:0143dcca8a386498edaf5780cbd5960da1a4c85e0719f3ee5c9b41249c4fefbd",
-                "sha256:37cd9a9213278538ad09b5b9f9134266e7c226ab1fede1d500e29e0a8fbb9ea6"
-            ],
-            "markers": "python_version >= '3.4'",
-            "version": "==0.18.2"
->>>>>>> f88d8f42
         }
     },
     "develop": {

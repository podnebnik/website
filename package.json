{
  "type": "module",
  "private": true,
  "scripts": {
    "postinstall": "dotnet tool restore",
    "clean": "rm -rf dist && dotnet fable clean",
    "start": "dotnet fable watch code --extension .fs.jsx --run npx @11ty/eleventy --serve --incremental --quiet",
    "start-debug": "dotnet fable watch code --extension .fs.jsx --run sh -c 'DEBUG=\"Eleventy*\" npx @11ty/eleventy --serve --incremental --quiet'",
    "build": "dotnet fable code --extension .fs.jsx --run npx @11ty/eleventy",
    "build-debug": "dotnet fable code --extension .fs.jsx --run sh -c 'DEBUG=\"Eleventy*\" npx @11ty/eleventy'"
  },
  "dependencies": {
<<<<<<< HEAD
    "@highcharts/map-collection": "^2.3.0",
    "@tailwindcss/postcss": "^4.1.11",
=======
    "@highcharts/map-collection": "^2.3.1",
>>>>>>> c1985714
    "@tailwindcss/typography": "^0.5.16",
    "class-variance-authority": "^0.7.1",
    "clsx": "^2.1.1",
    "highcharts": "^11.4.8",
    "solid-js": "^1.9.7",
    "tailwind-merge": "^3.3.1",
    "tailwindcss": "^4.1.11"
  },
  "devDependencies": {
<<<<<<< HEAD
    "@11ty/eleventy": "^3.1.2",
    "@11ty/eleventy-img": "^6.0.4",
    "@11ty/eleventy-plugin-vite": "^7.0.0",
=======
    "@11ty/eleventy": "^2.0.1",
    "@11ty/eleventy-img": "^4.0.2",
    "@11ty/eleventy-plugin-vite": "^4.0.0",
    "autoprefixer": "^10.4.21",
>>>>>>> c1985714
    "postcss": "^8.5.6",
    "sass": "^1.89.2",
    "sharp": "^0.34.2",
    "vite": "^7.0.0",
    "vite-plugin-solid": "^2.11.7"
  },
  "packageManager": "yarn@4.1.1"
}<|MERGE_RESOLUTION|>--- conflicted
+++ resolved
@@ -10,12 +10,8 @@
     "build-debug": "dotnet fable code --extension .fs.jsx --run sh -c 'DEBUG=\"Eleventy*\" npx @11ty/eleventy'"
   },
   "dependencies": {
-<<<<<<< HEAD
     "@highcharts/map-collection": "^2.3.0",
     "@tailwindcss/postcss": "^4.1.11",
-=======
-    "@highcharts/map-collection": "^2.3.1",
->>>>>>> c1985714
     "@tailwindcss/typography": "^0.5.16",
     "class-variance-authority": "^0.7.1",
     "clsx": "^2.1.1",
@@ -25,16 +21,9 @@
     "tailwindcss": "^4.1.11"
   },
   "devDependencies": {
-<<<<<<< HEAD
     "@11ty/eleventy": "^3.1.2",
     "@11ty/eleventy-img": "^6.0.4",
     "@11ty/eleventy-plugin-vite": "^7.0.0",
-=======
-    "@11ty/eleventy": "^2.0.1",
-    "@11ty/eleventy-img": "^4.0.2",
-    "@11ty/eleventy-plugin-vite": "^4.0.0",
-    "autoprefixer": "^10.4.21",
->>>>>>> c1985714
     "postcss": "^8.5.6",
     "sass": "^1.89.2",
     "sharp": "^0.34.2",
